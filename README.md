# terragrunt-engine-opentofu

[Terragrunt](https://github.com/gruntwork-io/terragrunt) OpenTofu IAC engine implemented based on spec from [terragrunt-engine-go](https://github.com/gruntwork-io/terragrunt-engine-go)

## Overview

Prior to the introduction of IAC Engines, Terragrunt directly wrapped Terraform, and then OpenTofu CLI commands in order to orchestrate IAC updates in a scalable, and maintainable manner.

Over time, the Terragrunt codebase has grown in complexity, and the need for a more modular, and maintainable approach to managing IAC updates has become apparent. The OpenTofu Engine is the first Terragrunt IAC Engine implementation, and is designed to demonstrate how IAC updates can be delegated to a separate plugin that can be maintained independently of the Terragrunt codebase.

As it stands, this engine simply reproduces the existing behavior of Terragrunt, mediated by RPC calls to a plugin running locally. Note that the design of the IAC Engine system is intended to be more flexible in that it allows for myriad implementations of IAC engines, including those that may execute IAC updates in a remote environment, or include additional functionality beyond what is currently available by directly calling OpenTofu CLI commands.

We hope that this engine will inspire you to experiment and create your own IAC Engine implementations, and we look forward to seeing what you come up with!

For more information, see the [Terragrunt IAC Engine RFC](https://github.com/gruntwork-io/terragrunt/issues/3103).

## Automated Release Process

To initiate the release process, create a pre-release named using the following naming convention: `vx.y.z-rcdateincrement`, with the appropriate corresponding tag.
* Example Tag: `v0.0.1-rc2024053001`
  * `v0.0.1` represents the version number.
  * `-rc2024053001` indicates a release candidate, with the date and an incrementing identifier.

Workflow:
* Tag Creation:
  * Create a pre-release ending with `-rc...` to the repository.
  * This tag format will automatically trigger a CircleCI job.
* CI/CD Process:
  * CircleCI will run a build job to compile binaries and perform necessary checks.
  * Upon successful completion, a release job will be initiated.
* GitHub Release:
  * The release job creates a new GitHub release. 
  * All compiled assets, including checksums and signatures, are uploaded to the release.

<<<<<<< HEAD
## Contributing

Contributions are welcome! Checkout out the [Contributing Guidelines](./CONTRIBUTING.md) for more information.
=======
## License

[Mozilla Public License v2.0](./LICENSE)
>>>>>>> 8bc712ee
<|MERGE_RESOLUTION|>--- conflicted
+++ resolved
@@ -32,12 +32,10 @@
   * The release job creates a new GitHub release. 
   * All compiled assets, including checksums and signatures, are uploaded to the release.
 
-<<<<<<< HEAD
 ## Contributing
 
 Contributions are welcome! Checkout out the [Contributing Guidelines](./CONTRIBUTING.md) for more information.
-=======
+
 ## License
 
-[Mozilla Public License v2.0](./LICENSE)
->>>>>>> 8bc712ee
+[Mozilla Public License v2.0](./LICENSE)